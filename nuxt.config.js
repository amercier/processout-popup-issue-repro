<<<<<<< HEAD
import pkg from './package.json'

export default {
  mode: 'universal',
=======
const pkg = require("./package");

module.exports = {
  mode: "universal",
>>>>>>> 39bfe8cc

  /*
  ** Headers of the page
  */
  head: {
    title: pkg.name,
    meta: [
      { charset: "utf-8" },
      { name: "viewport", content: "width=device-width, initial-scale=1" },
      { hid: "description", name: "description", content: pkg.description }
    ],
    link: [{ rel: "icon", type: "image/x-icon", href: "/favicon.ico" }]
  },

  /*
  ** Customize the progress-bar color
  */
  loading: { color: "#3b8070" },

  /*
  ** Global CSS
  */
  css: [],

  /*
  ** Plugins to load before mounting the App
  */
  plugins: [],

  /*
  ** Nuxt.js modules
  */
  modules: [
    // Doc: https://github.com/nuxt-community/axios-module#usage
    "@nuxtjs/axios"
  ],
  /*
  ** Axios module configuration
  */
  axios: {
    // See https://github.com/nuxt-community/axios-module#options
  },

  /*
  ** Build configuration
  */
  build: {
    /*
    ** You can extend webpack config here
    */
    extend(config, ctx) {}
  }
};<|MERGE_RESOLUTION|>--- conflicted
+++ resolved
@@ -1,14 +1,7 @@
-<<<<<<< HEAD
 import pkg from './package.json'
 
 export default {
   mode: 'universal',
-=======
-const pkg = require("./package");
-
-module.exports = {
-  mode: "universal",
->>>>>>> 39bfe8cc
 
   /*
   ** Headers of the page
